--- conflicted
+++ resolved
@@ -58,8 +58,6 @@
     }
 }
 
-<<<<<<< HEAD
-=======
 fn create_spinner(message: &str) -> ProgressBar {
     let pb = ProgressBar::new(30);
     let spinner_style = ProgressStyle::default_spinner()
@@ -71,7 +69,6 @@
     pb
 }
 
->>>>>>> 08a15b56
 fn create_event_reader(source: &str) -> std::io::Result<hawktracer_parser::reader::EventReader> {
     let source_obj: Box<std::io::Read> =
         if let Ok(ip_address) = source.parse::<std::net::Ipv4Addr>() {
@@ -168,9 +165,6 @@
             }
         }
     }
-<<<<<<< HEAD
-=======
 
     data_read_spinner.finish_with_message("Done tracing!");
->>>>>>> 08a15b56
 }